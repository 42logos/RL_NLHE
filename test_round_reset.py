--- conflicted
+++ resolved
@@ -55,10 +55,7 @@
     while state.next_to_act is not None and state.round_label == "Preflop":
         idx = state.next_to_act
         owe = state.current_bet - state.players[idx].bet
-<<<<<<< HEAD
-=======
         # The big blind (or any fully invested player) owes zero chips and must CHECK; CALL would raise ValueError.
->>>>>>> 739585d1
         action = 2 if owe > 0 else 1  # 0=FOLD,1=CHECK,2=CALL,3=RAISE_TO
         print(f"Player {idx} taking action {ActionType(action + 1).name}")
         done, rewards = engine.step_apply_py_raw(state, action, None)

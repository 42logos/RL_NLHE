--- conflicted
+++ resolved
@@ -146,13 +146,9 @@
 
 Alternatively, compile the Rust extension crates directly with the cross-platform helper:
 ```bash
-<<<<<<< HEAD
 python build_rust.py --use-maturin --crate-dir nlhe/nlhe_eval
 python build_rust.py --use-maturin --crate-dir nlhe/rs_engine
-=======
-python nlhe/build_rust.py --use-maturin --crate-dir nlhe_eval
-python nlhe/build_rust.py --use-maturin --crate-dir rs_engine
->>>>>>> 6ababb61
+
 ```
 These build the `nlhe_eval` and `rs_engine` crates and install the resulting modules into the active Python environment.
 

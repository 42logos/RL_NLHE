--- conflicted
+++ resolved
@@ -158,11 +158,7 @@
     if not crate.exists():
         raise SystemExit(f"crate directory {crate!r} not found")
     module = args.module_name or get_crate_name(crate)
-<<<<<<< HEAD
-    py = resolve_python(repo_root / args.venv) 
-=======
     py = resolve_python(repo_root / args.venv, allow_global=args.allow_global)
->>>>>>> e65c7a8e
 
     if args.use_maturin:
         build_with_maturin(py, crate, module)

use pyo3::exceptions::PyValueError;
use pyo3::prelude::*;
use pyo3::types::{PyList, PyTuple};
use pyo3::Py;
use rand::{rngs::StdRng, Rng, SeedableRng};
use std::cmp::Ordering;
use std::collections::{HashMap, HashSet};

// ==============================
// Card utilities (0..=51)
// ==============================
#[pyfunction]
fn rank_of(c: u8) -> PyResult<i32> {
    if c > 51 {
        return Err(PyValueError::new_err("card out of range"));
    }
    Ok(2 + (c as i32 % 13))
}

#[pyfunction]
fn suit_of(c: u8) -> PyResult<i32> {
    if c > 51 {
        return Err(PyValueError::new_err("card out of range"));
    }
    Ok((c / 13) as i32)
}

#[pyfunction]
fn make_deck() -> Vec<u8> {
    (0u8..52u8).collect()
}

#[pyfunction]
fn action_type_id(kind: u8) -> PyResult<i32> {
    if kind <= 3 {
        Ok(kind as i32)
    } else {
        Err(PyValueError::new_err("invalid action kind"))
    }
}

#[pyfunction]
fn round_label_id(label: &str) -> i32 {
    match label {
        "Preflop" => 0,
        "Flop" => 1,
        "Turn" => 2,
        "River" => 3,
        _ => 3,
    }
}

// ==============================
// Types (PyO3 classes)
// ==============================
#[pyclass]
#[derive(Clone)]
struct Action {
    /// 0=FOLD, 1=CHECK, 2=CALL, 3=RAISE_TO
    #[pyo3(get, set)]
    kind: u8,
    /// Only used when kind==3 (RAISE_TO); otherwise None
    #[pyo3(get, set)]
    amount: Option<i32>,
}

#[pymethods]
impl Action {
    #[new]
    #[pyo3(signature = (kind, amount=None))]
    fn new(kind: u8, amount: Option<i32>) -> PyResult<Self> {
        if kind > 3 {
            return Err(PyValueError::new_err("invalid action kind"));
        }
        Ok(Self { kind, amount })
    }
}

#[pyclass]
#[derive(Clone)]
struct PlayerState {
    #[pyo3(get, set)]
    hole: Option<(u8, u8)>,
    #[pyo3(get, set)]
    stack: i32,
    #[pyo3(get, set)]
    bet: i32,
    #[pyo3(get, set)]
    cont: i32,
    /// "active" | "folded" | "allin"
    #[pyo3(get, set)]
    status: String,
    #[pyo3(get, set)]
    rho: i64,
}

#[pymethods]
impl PlayerState {
    #[new]
    #[pyo3(signature = (hole=None, stack=0, bet=0, cont=0, status=None, rho=None))]
    fn new(
        hole: Option<(u8, u8)>,
        stack: i32,
        bet: i32,
        cont: i32,
        status: Option<String>,
        rho: Option<i64>,
    ) -> Self {
        Self {
            hole,
            stack,
            bet,
            cont,
            status: status.unwrap_or_else(|| "active".into()),
            rho: rho.unwrap_or(-1_000_000_000),
        }
    }
}

#[pyclass]
#[derive(Clone)]
struct GameState {
    #[pyo3(get, set)]
    button: usize,
    #[pyo3(get, set)]
    round_label: String,
    #[pyo3(get, set)]
    board: Vec<u8>,
    #[pyo3(get, set)]
    undealt: Vec<u8>,
    #[pyo3(get, set)]
    players: Vec<PlayerState>,
    #[pyo3(get, set)]
    current_bet: i32,
    #[pyo3(get, set)]
    min_raise: i32,
    #[pyo3(get, set)]
    tau: i64,
    #[pyo3(get, set)]
    next_to_act: Option<usize>,
    #[pyo3(get, set)]
    step_idx: i64,
    #[pyo3(get, set)]
    pot: i32,
    #[pyo3(get, set)]
    sb: i32,
    #[pyo3(get, set)]
    bb: i32,
    /// (player_id, action_id, amount, round_id)
    #[pyo3(get, set)]
    actions_log: Vec<(usize, i32, i32, i32)>,
}

#[pymethods]
impl GameState {
    #[new]
    #[allow(clippy::too_many_arguments)]
    #[pyo3(signature = (
        button,
        round_label,
        board,
        undealt,
        players,
        current_bet,
        min_raise,
        tau,
        next_to_act=None,
        step_idx=0,
        pot=0,
        sb=1,
        bb=2
    ))]
    fn new(
        button: usize,
        round_label: String,
        board: Vec<u8>,
        undealt: Vec<u8>,
        players: Vec<PlayerState>,
        current_bet: i32,
        min_raise: i32,
        tau: i64,
        next_to_act: Option<usize>,
        step_idx: i64,
        pot: i32,
        sb: i32,
        bb: i32,
    ) -> Self {
        Self {
            button,
            round_label,
            board,
            undealt,
            players,
            current_bet,
            min_raise,
            tau,
            next_to_act,
            step_idx,
            pot,
            sb,
            bb,
            actions_log: Vec::new(),
        }
    }
}

#[pyclass]
#[derive(Clone)]
struct LegalActionInfo {
    #[pyo3(get, set)]
    actions: Vec<Action>,
    #[pyo3(get, set)]
    min_raise_to: Option<i32>,
    #[pyo3(get, set)]
    max_raise_to: Option<i32>,
    #[pyo3(get, set)]
    has_raise_right: Option<bool>,
}

#[pymethods]
impl LegalActionInfo {
    #[new]
    #[pyo3(signature = (actions, min_raise_to=None, max_raise_to=None, has_raise_right=None))]
    fn new(
        actions: Vec<Action>,
        min_raise_to: Option<i32>,
        max_raise_to: Option<i32>,
        has_raise_right: Option<bool>,
    ) -> Self {
        Self {
            actions,
            min_raise_to,
            max_raise_to,
            has_raise_right,
        }
    }
}

// ==============================
// Diff structs (small payloads)
// ==============================
#[pyclass]
#[derive(Clone)]
struct PlayerDiff {
    #[pyo3(get)]
    idx: usize,
    #[pyo3(get)]
    stack: i32,
    #[pyo3(get)]
    bet: i32,
    #[pyo3(get)]
    cont: i32,
    #[pyo3(get)]
    rho: i64,
    #[pyo3(get)]
    status: Option<String>, // None = unchanged
}

#[pymethods]
impl PlayerDiff {
    #[new]
    #[pyo3(signature = (idx, stack, bet, cont, rho, status=None))]
    fn new(idx: usize, stack: i32, bet: i32, cont: i32, rho: i64, status: Option<String>) -> Self {
        Self {
            idx,
            stack,
            bet,
            cont,
            rho,
            status,
        }
    }
}

#[pyclass]
#[derive(Clone)]
struct StepDiff {
    #[pyo3(get)]
    next_to_act: Option<usize>,
    #[pyo3(get)]
    step_idx: i64,
    #[pyo3(get)]
    current_bet: i32,
    #[pyo3(get)]
    min_raise: i32,
    #[pyo3(get)]
    tau: i64,
    #[pyo3(get)]
    pot: i32,
    #[pyo3(get)]
    round_label: Option<String>, // None = unchanged
    #[pyo3(get)]
    board_drawn: Vec<u8>, // newly dealt cards this transition
    #[pyo3(get)]
    actions_log_push: Option<(usize, i32, i32, i32)>,
    #[pyo3(get)]
    player_updates: Vec<PlayerDiff>,
}

#[pymethods]
impl StepDiff {
    #[new]
    #[pyo3(signature = (
        next_to_act=None, step_idx=0, current_bet=0, min_raise=0, tau=0, pot=0,
        round_label=None, board_drawn=vec![], actions_log_push=None, player_updates=vec![]
    ))]
    fn new(
        next_to_act: Option<usize>,
        step_idx: i64,
        current_bet: i32,
        min_raise: i32,
        tau: i64,
        pot: i32,
        round_label: Option<String>,
        board_drawn: Vec<u8>,
        actions_log_push: Option<(usize, i32, i32, i32)>,
        player_updates: Vec<PlayerDiff>,
    ) -> Self {
        Self {
            next_to_act,
            step_idx,
            current_bet,
            min_raise,
            tau,
            pot,
            round_label,
            board_drawn,
            actions_log_push,
            player_updates,
        }
    }
}

// ==============================
// Hand evaluation
// ==============================
#[derive(Copy, Clone, Eq, PartialEq)]
enum HandCategory {
    High = 0,
    OnePair = 1,
    TwoPair = 2,
    Trips = 3,
    Straight = 4,
    Flush = 5,
    FullHouse = 6,
    Four = 7,
    StraightFlush = 8,
}

#[derive(Clone, Eq, PartialEq)]
struct HandRank {
    cat: i32,
    tiebreak: Vec<i32>,
}

impl Ord for HandRank {
    fn cmp(&self, other: &Self) -> Ordering {
        match self.cat.cmp(&other.cat) {
            Ordering::Equal => self.tiebreak.cmp(&other.tiebreak),
            o => o,
        }
    }
}
impl PartialOrd for HandRank {
    fn partial_cmp(&self, other: &Self) -> Option<Ordering> {
        Some(self.cmp(other))
    }
}

fn ranks_of(cards5: &[u8]) -> Vec<i32> {
    let mut v: Vec<i32> = cards5.iter().map(|&c| 2 + (c as i32 % 13)).collect();
    v.sort_by(|a, b| b.cmp(a));
    v
}
fn suits_of(cards5: &[u8]) -> Vec<i32> {
    cards5.iter().map(|&c| (c / 13) as i32).collect()
}

fn straight_high(mut uniq: Vec<i32>) -> Option<i32> {
    uniq.sort_by(|a, b| b.cmp(a));
    let set: HashSet<i32> = uniq.iter().cloned().collect();
    if [14, 5, 4, 3, 2].iter().all(|x| set.contains(x)) {
        return Some(5);
    }
    if uniq.len() < 5 {
        return None;
    }
    for i in 0..=uniq.len() - 5 {
        let w = &uniq[i..i + 5];
        let diff = w[0] - w[4];
        let mut h = HashSet::new();
        let all_distinct = w.iter().all(|x| h.insert(*x));
        if diff == 4 && all_distinct {
            return Some(w[0]);
        }
    }
    None
}

fn hand_rank_5(cards5: &[u8; 5]) -> HandRank {
    let ranks = ranks_of(cards5);
    let suits = suits_of(cards5);

    let mut cnt: HashMap<i32, i32> = HashMap::new();
    for r in &ranks {
        *cnt.entry(*r).or_insert(0) += 1;
    }
    let mut bycnt: Vec<(i32, i32)> = cnt.into_iter().collect();
    bycnt.sort_by(|a, b| (b.1, b.0).cmp(&(a.1, a.0)));

    let is_flush = {
        let mut s = HashSet::new();
        for v in suits {
            s.insert(v);
        }
        s.len() == 1
    };
    let mut uniq: Vec<i32> = ranks.clone();
    uniq.dedup();

    let s_high = straight_high(uniq.clone());

    if is_flush && s_high.is_some() {
        return HandRank {
            cat: HandCategory::StraightFlush as i32,
            tiebreak: vec![s_high.unwrap()],
        };
    }
    if bycnt[0].1 == 4 {
        let quad = bycnt[0].0;
        let kicker = ranks.iter().cloned().filter(|r| *r != quad).max().unwrap();
        return HandRank {
            cat: HandCategory::Four as i32,
            tiebreak: vec![quad, kicker],
        };
    }
    if bycnt[0].1 == 3 && bycnt[1].1 == 2 {
        let trips = bycnt[0].0;
        let pair = bycnt[1].0;
        return HandRank {
            cat: HandCategory::FullHouse as i32,
            tiebreak: vec![trips, pair],
        };
    }
    if is_flush {
        return HandRank {
            cat: HandCategory::Flush as i32,
            tiebreak: ranks.clone(),
        };
    }
    if let Some(h) = s_high {
        return HandRank {
            cat: HandCategory::Straight as i32,
            tiebreak: vec![h],
        };
    }
    if bycnt[0].1 == 3 {
        let trips = bycnt[0].0;
        let kickers: Vec<i32> = ranks
            .iter()
            .cloned()
            .filter(|r| *r != trips)
            .take(2)
            .collect();
        return HandRank {
            cat: HandCategory::Trips as i32,
            tiebreak: [vec![trips], kickers].concat(),
        };
    }
    if bycnt[0].1 == 2 && bycnt[1].1 == 2 {
        let hp = bycnt[0].0.max(bycnt[1].0);
        let lp = bycnt[0].0.min(bycnt[1].0);
        let kicker = ranks
            .iter()
            .cloned()
            .filter(|r| *r != hp && *r != lp)
            .max()
            .unwrap();
        return HandRank {
            cat: HandCategory::TwoPair as i32,
            tiebreak: vec![hp, lp, kicker],
        };
    }
    if bycnt[0].1 == 2 {
        let pair = bycnt[0].0;
        let kickers: Vec<i32> = ranks
            .iter()
            .cloned()
            .filter(|r| *r != pair)
            .take(3)
            .collect();
        return HandRank {
            cat: HandCategory::OnePair as i32,
            tiebreak: [vec![pair], kickers].concat(),
        };
    }
    HandRank {
        cat: HandCategory::High as i32,
        tiebreak: ranks,
    }
}

fn best5_rank_from_7_rust(cards7: &[u8; 7]) -> (i32, Vec<i32>) {
    let idxs = [
        [0, 1, 2, 3, 4],
        [0, 1, 2, 3, 5],
        [0, 1, 2, 3, 6],
        [0, 1, 2, 4, 5],
        [0, 1, 2, 4, 6],
        [0, 1, 2, 5, 6],
        [0, 1, 3, 4, 5],
        [0, 1, 3, 4, 6],
        [0, 1, 3, 5, 6],
        [0, 1, 4, 5, 6],
        [0, 2, 3, 4, 5],
        [0, 2, 3, 4, 6],
        [0, 2, 3, 5, 6],
        [0, 2, 4, 5, 6],
        [0, 3, 4, 5, 6],
        [1, 2, 3, 4, 5],
        [1, 2, 3, 4, 6],
        [1, 2, 3, 5, 6],
        [1, 2, 4, 5, 6],
        [1, 3, 4, 5, 6],
        [2, 3, 4, 5, 6],
    ];
    let mut best = HandRank {
        cat: -1,
        tiebreak: vec![],
    };
    for comb in idxs {
        let hand = [
            cards7[comb[0]],
            cards7[comb[1]],
            cards7[comb[2]],
            cards7[comb[3]],
            cards7[comb[4]],
        ];
        let r = hand_rank_5(&hand);
        if r > best {
            best = r;
        }
    }
    (best.cat, best.tiebreak)
}

/// Python-friendly entry (parity with your eval.py)
#[pyfunction]
fn best5_rank_from_7_py(cards7: Vec<u8>) -> PyResult<(i32, Vec<i32>)> {
    if cards7.len() != 7 {
        return Err(PyValueError::new_err("cards7 must have length 7"));
    }
    let mut a = [0u8; 7];
    a.copy_from_slice(&cards7);
    Ok(best5_rank_from_7_rust(&a))
}

// ==============================
// Pure helpers (no &self) to avoid borrow conflicts
// ==============================
fn one_survivor(s: &GameState) -> Option<usize> {
    let alive: Vec<usize> = s
        .players
        .iter()
        .enumerate()
        .filter(|(_, p)| p.status != "folded")
        .map(|(i, _)| i)
        .collect();
    if alive.len() == 1 {
        Some(alive[0])
    } else {
        None
    }
}
fn everyone_allin_or_folded(s: &GameState) -> bool {
    s.players
        .iter()
        .all(|p| p.status != "active" || p.stack == 0)
}
fn round_open(s: &GameState) -> bool {
    for p in s.players.iter() {
        if p.status == "active" {
            let owe = (s.current_bet - p.bet).max(0);
            if p.rho < s.tau || owe > 0 {
                return true;
            }
        }
    }
    false
}
fn deal_next_street(s: &mut GameState) -> PyResult<()> {
    match s.round_label.as_str() {
        "Preflop" => {
            for _ in 0..3 {
                let c = s
                    .undealt
                    .pop()
                    .ok_or_else(|| PyValueError::new_err("deck underflow"))?;
                s.board.push(c);
            }
            s.round_label = "Flop".into();
        }
        "Flop" => {
            let c = s
                .undealt
                .pop()
                .ok_or_else(|| PyValueError::new_err("deck underflow"))?;
            s.board.push(c);
            s.round_label = "Turn".into();
        }
        "Turn" => {
            let c = s
                .undealt
                .pop()
                .ok_or_else(|| PyValueError::new_err("deck underflow"))?;
            s.board.push(c);
            s.round_label = "River".into();
        }
        _ => return Err(PyValueError::new_err("No further streets to deal")),
    }
    Ok(())
}
fn reset_round(n: usize, s: &mut GameState) -> u64 {
    let mut changed: u64 = 0;
    for (idx, p) in s.players.iter_mut().enumerate() {
        if p.bet != 0 || (p.status == "active" && p.rho != -1_000_000_000) {
            changed |= 1 << idx;
        }
        p.bet = 0;
        if p.status == "active" {
            p.rho = -1_000_000_000;
        }
    }
    s.current_bet = 0;
    s.min_raise = s.bb;
    s.tau = 0;
    let mut x = (s.button + 1) % n;
    for _ in 0..n {
        if s.players[x].status == "active" {
            s.next_to_act = Some(x);
            return changed;
        }
        x = (x + 1) % n;
    }
    s.next_to_act = None;
    changed
}
fn settle_showdown(n: usize, s: &GameState) -> PyResult<Vec<i32>> {
    let a: Vec<usize> = s
        .players
        .iter()
        .enumerate()
        .filter(|(_, p)| p.status != "folded")
        .map(|(i, _)| i)
        .collect();
    let mut levels: Vec<i32> = s
        .players
        .iter()
        .map(|p| p.cont)
        .filter(|v| *v > 0)
        .collect();
    levels.sort();
    levels.dedup();
    if levels.is_empty() {
        return Ok(vec![0; n]);
    }

    let mut ranks: HashMap<usize, (i32, Vec<i32>)> = HashMap::new();
    for i in &a {
        let hole = s.players[*i]
            .hole
            .ok_or_else(|| PyValueError::new_err("missing hole cards"))?;
        let mut seven = [0u8; 7];
        seven[0] = hole.0;
        seven[1] = hole.1;
        for (k, c) in s.board.iter().enumerate() {
            seven[2 + k] = *c;
        }
        let (cat, tb) = best5_rank_from_7_rust(&seven);
        ranks.insert(*i, (cat, tb));
    }

    let mut rewards = vec![0i32; n];
    let mut y_prev = 0i32;
    let mut carry = 0i32;
    let mut last_nonempty_winners: Option<Vec<usize>> = None;

    for y in levels {
        let contributors_count = s.players.iter().filter(|p| p.cont >= y).count() as i32;
        let pk = contributors_count * (y - y_prev) + carry;
        let elig: Vec<usize> = a
            .iter()
            .cloned()
            .filter(|i| s.players[*i].cont >= y)
            .collect();

        if !elig.is_empty() {
            let best_val = elig
                .iter()
                .map(|i| ranks.get(i).unwrap())
                .max_by(|x, y| match x.0.cmp(&y.0) {
                    Ordering::Equal => x.1.cmp(&y.1),
                    o => o,
                })
                .unwrap()
                .clone();

            let winners: Vec<usize> = elig.into_iter().filter(|i| ranks[i] == best_val).collect();
            last_nonempty_winners = Some(winners.clone());
            let share = pk / winners.len() as i32;
            let rem = pk % winners.len() as i32;
            for w in &winners {
                rewards[*w] += share;
            }
            if rem > 0 {
                let start = (s.button + 1) % n;
                let mut ordered = winners.clone();
                ordered.sort_by_key(|j| ((*j + n) - start) % n);
                let len = ordered.len();
                for k in 0..rem as usize {
                    rewards[ordered[k % len]] += 1;
                }
            }
            carry = 0;
        } else {
            carry = pk;
        }
        y_prev = y;
    }

    if carry > 0 {
        if let Some(winners) = last_nonempty_winners {
            let share = carry / winners.len() as i32;
            let rem = carry % winners.len() as i32;
            for w in &winners {
                rewards[*w] += share;
            }
            if rem > 0 {
                let start = (s.button + 1) % n;
                let mut ordered = winners.clone();
                ordered.sort_by_key(|j| ((*j + n) - start) % n);
                let len = ordered.len();
                for k in 0..rem as usize {
                    rewards[ordered[k % len]] += 1;
                }
            }
        }
    }

    // Convert to net winnings
    let mut rl: Vec<i32> = Vec::with_capacity(n);
    for i in 0..n {
        rl.push(rewards[i] - s.players[i].cont);
    }
    Ok(rl)
}
fn legal_actions_from(s: &GameState) -> PyResult<LegalActionInfo> {
    let i = match s.next_to_act {
        Some(x) => x,
        None => return Ok(LegalActionInfo::new(vec![], None, None, None)),
    };
    let p = &s.players[i];
    if p.status != "active" {
        return Ok(LegalActionInfo::new(vec![], None, None, None));
    }

    let owe = (s.current_bet - p.bet).max(0);
    let mut acts = Vec::<Action>::new();
    if owe > 0 {
        acts.push(Action {
            kind: 0,
            amount: None,
        }); // FOLD
    }
    if owe == 0 {
        acts.push(Action {
            kind: 1,
            amount: None,
        }); // CHECK
    }
    if owe > 0 {
        acts.push(Action {
            kind: 2,
            amount: None,
        }); // CALL
    }

    let can_raise = (p.status == "active") && (p.stack > 0);
    if !can_raise {
        return Ok(LegalActionInfo::new(acts, None, None, None));
    }

    let min_to = if s.current_bet == 0 {
        s.min_raise.max(1)
    } else {
        s.current_bet + s.min_raise
    };
    let max_to = p.bet + p.stack;
    let has_rr = (p.rho < s.tau) || (s.current_bet == 0);
    if max_to > s.current_bet {
        acts.push(Action {
            kind: 3,
            amount: None,
        }); // RAISE_TO
        return Ok(LegalActionInfo::new(
            acts,
            Some(min_to),
            Some(max_to),
            Some(has_rr),
        ));
    }
    Ok(LegalActionInfo::new(acts, None, None, None))
}
fn advance_round_if_needed_internal(
    n: usize,
    s: &mut GameState,
) -> PyResult<(bool, Option<Vec<i32>>, u64)> {
    if let Some(lone) = one_survivor(s) {
        let mut rewards = vec![0i32; n];
        for i in 0..n {
            rewards[i] = if i == lone { s.pot } else { 0 } - s.players[i].cont;
        }
        return Ok((true, Some(rewards), 0));
    }

    if !round_open(s) {
        if (s.round_label == "Preflop" || s.round_label == "Flop" || s.round_label == "Turn")
            && everyone_allin_or_folded(s)
        {
            while s.round_label != "River" {
                deal_next_street(s)?;
            }
            s.round_label = "Showdown".into();
            let rewards = settle_showdown(n, s)?;
            return Ok((true, Some(rewards), 0));
        }

        match s.round_label.as_str() {
            "Preflop" => {
                deal_next_street(s)?;
                let reset_mask = reset_round(n, s);
                return Ok((false, None, reset_mask));
            }
            "Flop" => {
                deal_next_street(s)?;
                let reset_mask = reset_round(n, s);
                return Ok((false, None, reset_mask));
            }
            "Turn" => {
                deal_next_street(s)?;
                let reset_mask = reset_round(n, s);
                return Ok((false, None, reset_mask));
            }
            "River" => {
                s.round_label = "Showdown".into();
                let rewards = settle_showdown(n, s)?;
                return Ok((true, Some(rewards), 0));
            }
            _ => {}
        }
    }
    Ok((false, None, 0))
}

// ==============================
// Engine with internal state + diffs
// ==============================
#[pyclass]
struct NLHEngine {
    n: usize,
    sb: i32,
    bb: i32,
    start_stack: i32,
    rng: StdRng,
    cur: Option<GameState>,
}

#[pymethods]
impl NLHEngine {
    #[new]
    #[pyo3(signature = (sb=1, bb=2, start_stack=100, num_players=6, seed=None))]
    fn new(
        sb: i32,
        bb: i32,
        start_stack: i32,
        num_players: usize,
        seed: Option<u64>,
    ) -> PyResult<Self> {
        if num_players != 6 {
            return Err(PyValueError::new_err("Engine fixed to 6 players per spec"));
        }
        let rng = match seed {
            Some(s) => StdRng::seed_from_u64(s),
            None => StdRng::from_entropy(),
        };
        Ok(Self {
            n: num_players,
            sb,
            bb,
            start_stack,
            rng,
            cur: None,
        })
    }

    #[getter]
    fn N(&self) -> usize {
        self.n
    }

    /// Reset internal state and return a one-time full snapshot (Python builds its mirror from this)
    fn reset_hand(&mut self, button: usize) -> PyResult<GameState> {
        let s = self.reset_hand_internal(button)?;
        self.cur = Some(s.clone());
        Ok(s)
    }

    /// Reset internal state and update the provided Python GameState mirror in-place.
    /// Returns None (mirror already updated).
    fn reset_hand_apply_py<'py>(
        &mut self,
        py: Python<'py>,
        py_state: &Bound<'py, pyo3::PyAny>,
        button: usize,
    ) -> PyResult<()> {
        // build new internal rust state
        let s_new = self.reset_hand_internal(button)?;
        self.cur = Some(s_new.clone());
        let s2 = self.cur.as_ref().unwrap();

        // set scalars
        py_state.setattr("button", s2.button)?;
        py_state.setattr("round_label", s2.round_label.clone())?;
        py_state.setattr("current_bet", s2.current_bet)?;
        py_state.setattr("min_raise", s2.min_raise)?;
        py_state.setattr("tau", s2.tau)?;
        py_state.setattr("next_to_act", s2.next_to_act)?;
        py_state.setattr("step_idx", s2.step_idx)?;
        py_state.setattr("pot", s2.pot)?;
        py_state.setattr("sb", s2.sb)?;
        py_state.setattr("bb", s2.bb)?;

        // board: clear
        let board_obj = py_state.getattr("board")?;
        let board_py = board_obj.downcast::<PyList>()?;
        let empty_list = pyo3::types::PyList::empty_bound(py);
        board_py.set_slice(0, board_py.len(), &empty_list)?;
        py_state.setattr("board", board_py)?;

        // actions_log: clear
        let al_obj = py_state.getattr("actions_log")?;
        let al_py = al_obj.downcast::<PyList>()?;
        let empty_list2 = pyo3::types::PyList::empty_bound(py);
        al_py.set_slice(0, al_py.len(), &empty_list2)?;
        py_state.setattr("actions_log", al_py)?;

        // players: update in-place; assume list length is fixed at N
        let players_obj = py_state.getattr("players")?;
        let players_py = players_obj.downcast::<PyList>()?;
        for (idx, p_new) in s2.players.iter().enumerate() {
            let p_obj = players_py.get_item(idx)?;
            p_obj.setattr("hole", p_new.hole)?;
            p_obj.setattr("stack", p_new.stack)?;
            p_obj.setattr("bet", p_new.bet)?;
            p_obj.setattr("cont", p_new.cont)?;
            p_obj.setattr("status", p_new.status.clone())?;
            p_obj.setattr("rho", p_new.rho)?;
        }
        py_state.setattr("players", players_py)?;

        Ok(())
    }

    /// Optional: export full snapshot (debug)
    fn export_snapshot(&self) -> PyResult<GameState> {
        match &self.cur {
            Some(s) => Ok(s.clone()),
            None => Err(PyValueError::new_err("no state")),
        }
    }

    /// Legal actions from current internal state
    fn legal_actions_now(&self) -> PyResult<LegalActionInfo> {
        let s = self
            .cur
            .as_ref()
            .ok_or_else(|| PyValueError::new_err("no state"))?;
        legal_actions_from(s)
    }

    /// Step using internal state; returns (done, rewards?, diff)
    fn step_diff(&mut self, a: &Action) -> PyResult<(bool, Option<Vec<i32>>, StepDiff)> {
        // Snapshot values BEFORE mutating (immutable short-lived borrow)
        let (board_len_before, round_before) = {
            let s = self
                .cur
                .as_ref()
                .ok_or_else(|| PyValueError::new_err("no state"))?;
            (s.board.len(), s.round_label.clone())
        };

        // Now mutate
        let (done, rewards, last_log, changed_mask) = {
            let s_mut = self
                .cur
                .as_mut()
                .ok_or_else(|| PyValueError::new_err("no state"))?;
            NLHEngine::step_on_internal(self.n, s_mut, a)?
        };

        // Build diff from AFTER state
        let s2 = self.cur.as_ref().unwrap();
        let mut board_drawn: Vec<u8> = vec![];
        if s2.board.len() > board_len_before {
            board_drawn.extend_from_slice(&s2.board[board_len_before..]);
        }
        let round_label_change = if s2.round_label != round_before {
            Some(s2.round_label.clone())
        } else {
            None
        };

        // Build player_updates using the changed mask
        let mut player_updates = Vec::<PlayerDiff>::new();
        let mut mask = changed_mask;
        while mask != 0 {
            let idx = mask.trailing_zeros() as usize;
            mask &= mask - 1; // clear lowest set bit
            let p_new = &s2.players[idx];
            player_updates.push(PlayerDiff {
                idx,
                stack: p_new.stack,
                bet: p_new.bet,
                cont: p_new.cont,
                rho: p_new.rho,
                status: Some(p_new.status.clone()),
            });
        }

        let diff = StepDiff {
            next_to_act: s2.next_to_act,
            step_idx: s2.step_idx,
            current_bet: s2.current_bet,
            min_raise: s2.min_raise,
            tau: s2.tau,
            pot: s2.pot,
            round_label: round_label_change,
            board_drawn,
            actions_log_push: last_log,
            player_updates,
        };
        Ok((done, rewards, diff))
    }

    /// Like step_diff but avoids constructing an Action on the Python side.
    /// kind: 0=FOLD,1=CHECK,2=CALL,3=RAISE_TO ; amount: None unless kind==3
    fn step_diff_raw(
        &mut self,
        kind: u8,
        amount: Option<i32>,
    ) -> PyResult<(bool, Option<Vec<i32>>, StepDiff)> {
        let a = Action { kind, amount };
        self.step_diff(&a)
    }

    /// Advance round; returns (done, rewards?, diff)
    fn advance_round_if_needed_now(&mut self) -> PyResult<(bool, Option<Vec<i32>>, StepDiff)> {
        // Snapshot BEFORE
        let (board_len_before, round_before) = {
            let s = self
                .cur
                .as_ref()
                .ok_or_else(|| PyValueError::new_err("no state"))?;
            (s.board.len(), s.round_label.clone())
        };

        // Mutate
        let (done, rewards, round_reset_mask) = {
            let s_mut = self
                .cur
                .as_mut()
                .ok_or_else(|| PyValueError::new_err("no state"))?;
            advance_round_if_needed_internal(self.n, s_mut)?
        };

        // AFTER
        let s2 = self.cur.as_ref().unwrap();
        let mut board_drawn: Vec<u8> = vec![];
        if s2.board.len() > board_len_before {
            board_drawn.extend_from_slice(&s2.board[board_len_before..]);
        }
        let round_label_change = if s2.round_label != round_before {
            Some(s2.round_label.clone())
        } else {
            None
        };

        // Build player_updates - include all players if round was reset (round_reset_mask != 0)
        let mut player_updates = Vec::<PlayerDiff>::new();
        if round_reset_mask != 0 {
            // Round was reset, include all players that were affected
            let mut mask = round_reset_mask;
            while mask != 0 {
                let idx = mask.trailing_zeros() as usize;
                mask &= mask - 1; // clear lowest set bit
                let p_new = &s2.players[idx];
                player_updates.push(PlayerDiff {
                    idx,
                    stack: p_new.stack,
                    bet: p_new.bet,
                    cont: p_new.cont,
                    rho: p_new.rho,
                    status: Some(p_new.status.clone()),
                });
            }
        }

        let last_log = s2.actions_log.last().cloned();

        let diff = StepDiff {
            next_to_act: s2.next_to_act,
            step_idx: s2.step_idx,
            current_bet: s2.current_bet,
            min_raise: s2.min_raise,
            tau: s2.tau,
            pot: s2.pot,
            round_label: round_label_change,
            board_drawn,
            actions_log_push: last_log,
            player_updates,
        };
        Ok((done, rewards, diff))
    }

    /// Same as step_apply_py but avoids creating/converting a Python Action object.
    /// kind: 0=FOLD,1=CHECK,2=CALL,3=RAISE_TO ; amount: None unless kind==3
    fn step_apply_py_raw<'py>(
        &mut self,
        py: Python<'py>,
        py_state: &Bound<'py, pyo3::PyAny>,
        kind: u8,
        amount: Option<i32>,
    ) -> PyResult<(bool, Option<Vec<i32>>)> {
        let a = Action { kind, amount };
        self.step_apply_py(py, py_state, &a)
    }

    /// Fast path: perform step on internal state AND update the given Python GameState mirror in-place.
    /// Returns (done, rewards?)
    fn step_apply_py<'py>(
        &mut self,
        py: Python<'py>,
        py_state: &Bound<'py, pyo3::PyAny>,
        a: &Action,
    ) -> PyResult<(bool, Option<Vec<i32>>)> {
        // --- optional fast path ---
        let fast_cell = py_state.extract::<Py<GameState>>().ok();
        let (board_len_before, round_before) = if fast_cell.is_some() {
            (0, String::new())
        } else {
            let s = self
                .cur
                .as_ref()
                .ok_or_else(|| PyValueError::new_err("no state"))?;
            (s.board.len(), s.round_label.clone())
        };

        // --- MUTATE RUST STATE ---
        let (done, rewards, _last_log, changed_mask) = {
            let s_mut = self
                .cur
                .as_mut()
                .ok_or_else(|| PyValueError::new_err("no state"))?;
            Self::step_on_internal(self.n, s_mut, a)?
        };

        if let Some(cell) = fast_cell {
            let mut cell_ref = cell.borrow_mut(py);
            *cell_ref = self.cur.as_ref().unwrap().clone();
            return Ok((done, rewards));
        }

        // --- APPLY CHANGES TO PYTHON MIRROR ---
        let s2 = self.cur.as_ref().unwrap();
        let round_changed = s2.round_label != round_before;

        // scalars
        py_state.setattr("step_idx", s2.step_idx)?;
        py_state.setattr("current_bet", s2.current_bet)?;
        py_state.setattr("min_raise", s2.min_raise)?;
        py_state.setattr("tau", s2.tau)?;
        py_state.setattr("pot", s2.pot)?;
        match s2.next_to_act {
            Some(v) => py_state.setattr("next_to_act", v)?,
            None => py_state.setattr("next_to_act", py.None())?,
        }
        if round_changed {
            py_state.setattr("round_label", s2.round_label.clone())?;
        }

        // board: append any newly dealt cards
        if s2.board.len() > board_len_before {
            let board_obj = py_state.getattr("board")?;
            let board_py = board_obj.downcast::<PyList>()?;
            for &c in &s2.board[board_len_before..] {
                board_py.append(c)?;
            }
<<<<<<< HEAD
            // Reassign: #[pyo3(get, set)] returns a fresh list
=======
>>>>>>> 739585d1
            py_state.setattr("board", board_py)?;
        }

        // actions_log: push last entry (always one new)
        if let Some((i, aid, amt, rid)) = s2.actions_log.last().cloned() {
            let al_obj = py_state.getattr("actions_log")?;
            let al_py = al_obj.downcast::<PyList>()?;
            let tup = PyTuple::new_bound(
                py,
                &[i.into_py(py), aid.into_py(py), amt.into_py(py), rid.into_py(py)],
            );
            al_py.append(tup)?;
            py_state.setattr("actions_log", al_py)?;
        }

        // players: update only changed ones using the bitmask
        let players_obj = py_state.getattr("players")?;
        let players_py = players_obj.downcast::<PyList>()?;

        if round_changed {
            for (idx, p_new) in s2.players.iter().enumerate() {
                let p_obj = players_py.get_item(idx)?;
                p_obj.setattr("stack", p_new.stack)?;
                p_obj.setattr("bet", p_new.bet)?;
                p_obj.setattr("cont", p_new.cont)?;
                p_obj.setattr("rho", p_new.rho)?;
                p_obj.setattr("status", p_new.status.clone())?;
            }
        } else {
            let mut mask = changed_mask;
            while mask != 0 {
                let idx = mask.trailing_zeros() as usize;
                mask &= mask - 1;
                let p_new = &s2.players[idx];
                let p_obj = players_py.get_item(idx)?;
                p_obj.setattr("stack", p_new.stack)?;
                p_obj.setattr("bet", p_new.bet)?;
                p_obj.setattr("cont", p_new.cont)?;
                p_obj.setattr("rho", p_new.rho)?;
                p_obj.setattr("status", p_new.status.clone())?;
            }
        }
        py_state.setattr("players", players_py)?;

        Ok((done, rewards))
    }

    /// Fast path: advance round if needed, and update Python GameState mirror in-place.
    fn advance_round_if_needed_apply_py<'py>(
        &mut self,
        py: Python<'py>,
        py_state: &Bound<'py, pyo3::PyAny>,
    ) -> PyResult<(bool, Option<Vec<i32>>)> {
        // --- optional fast path ---
        let fast_cell = py_state.extract::<Py<GameState>>().ok();
        let (board_len_before, round_before) = if fast_cell.is_some() {
            (0, String::new())
        } else {
            let s = self
                .cur
                .as_ref()
                .ok_or_else(|| PyValueError::new_err("no state"))?;
            (s.board.len(), s.round_label.clone())
        };

        // --- MUTATE RUST STATE ---
        let (done, rewards, _round_reset_mask) = {
            let s_mut = self
                .cur
                .as_mut()
                .ok_or_else(|| PyValueError::new_err("no state"))?;
            advance_round_if_needed_internal(self.n, s_mut)?
        };

        if let Some(cell) = fast_cell {
            let mut cell_ref = cell.borrow_mut(py);
            *cell_ref = self.cur.as_ref().unwrap().clone();
            return Ok((done, rewards));
        }

        // --- APPLY TO PYTHON ---
        let s2 = self.cur.as_ref().unwrap();

        py_state.setattr("step_idx", s2.step_idx)?;
        py_state.setattr("current_bet", s2.current_bet)?;
        py_state.setattr("min_raise", s2.min_raise)?;
        py_state.setattr("tau", s2.tau)?;
        py_state.setattr("pot", s2.pot)?;
        match s2.next_to_act {
            Some(v) => py_state.setattr("next_to_act", v)?,
            None => py_state.setattr("next_to_act", py.None())?,
        }
        if s2.round_label != round_before {
            py_state.setattr("round_label", s2.round_label.clone())?;
        }

        if s2.board.len() > board_len_before {
            let board_obj = py_state.getattr("board")?;
            let board_py = board_obj.downcast::<PyList>()?;
            for &c in &s2.board[board_len_before..] {
                board_py.append(c)?;
            }
            py_state.setattr("board", board_py)?;
        }

        // push last log if any
        if let Some((i, aid, amt, rid)) = s2.actions_log.last().cloned() {
            let al_obj = py_state.getattr("actions_log")?;
            let al_py = al_obj.downcast::<PyList>()?;
            let tup = PyTuple::new_bound(
                py,
                &[i.into_py(py), aid.into_py(py), amt.into_py(py), rid.into_py(py)],
            );
            al_py.append(tup)?;
            py_state.setattr("actions_log", al_py)?;
        }

        // players: update all (advance_round affects multiple players)
        let players_obj = py_state.getattr("players")?;
        let players_py = players_obj.downcast::<PyList>()?;
        for (idx, p_new) in s2.players.iter().enumerate() {
            let p_obj = players_py.get_item(idx)?;
            p_obj.setattr("stack", p_new.stack)?;
            p_obj.setattr("bet", p_new.bet)?;
            p_obj.setattr("cont", p_new.cont)?;
            p_obj.setattr("rho", p_new.rho)?;
            p_obj.setattr("status", p_new.status.clone())?;
        }
        py_state.setattr("players", players_py)?;

        Ok((done, rewards))
    }

    /// Fast legal-actions: return (mask, min_to, max_to, has_rr)
    /// mask bits: 1=FOLD, 2=CHECK, 4=CALL, 8=RAISE_TO
    fn legal_actions_bits_now(&self) -> PyResult<(u8, Option<i32>, Option<i32>, Option<bool>)> {
        let s = self
            .cur
            .as_ref()
            .ok_or_else(|| PyValueError::new_err("no state"))?;
        let i = match s.next_to_act {
            Some(x) => x,
            None => return Ok((0, None, None, None)),
        };
        let p = &s.players[i];
        if p.status != "active" {
            return Ok((0, None, None, None));
        }

        let owe = (s.current_bet - p.bet).max(0);
        let mut mask: u8 = 0;
        if owe > 0 {
            mask |= 1;
        } // FOLD
        if owe == 0 {
            mask |= 2;
        } // CHECK
        if owe > 0 {
            mask |= 4;
        } // CALL

        let can_raise = (p.status == "active") && (p.stack > 0);
        if !can_raise {
            return Ok((mask, None, None, None));
        }

        let min_to = if s.current_bet == 0 {
            s.min_raise.max(1)
        } else {
            s.current_bet + s.min_raise
        };
        let max_to = p.bet + p.stack;
        let has_rr = (p.rho < s.tau) || (s.current_bet == 0);

        if max_to > s.current_bet {
            mask |= 8; // RAISE_TO
            Ok((mask, Some(min_to), Some(max_to), Some(has_rr)))
        } else {
            Ok((mask, None, None, None))
        }
    }
}

// ---- reset_hand for NLHEngine (mutates self.cur only through return) ----
impl NLHEngine {
    fn reset_hand_internal(&mut self, button: usize) -> PyResult<GameState> {
        let mut deck = make_deck();
        // Fisher–Yates
        for i in (1..deck.len()).rev() {
            let j = self.rng.gen_range(0..=i);
            deck.swap(i, j);
        }
        let mut players: Vec<PlayerState> = (0..self.n)
            .map(|_| PlayerState {
                hole: None,
                stack: self.start_stack,
                bet: 0,
                cont: 0,
                status: "active".into(),
                rho: -1_000_000_000,
            })
            .collect();

        for i in 0..self.n {
            let c1 = deck
                .pop()
                .ok_or_else(|| PyValueError::new_err("deck underflow"))?;
            let c2 = deck
                .pop()
                .ok_or_else(|| PyValueError::new_err("deck underflow"))?;
            players[i].hole = Some((c1, c2));
        }

        let board: Vec<u8> = Vec::new();
        let undealt = deck.clone();

        // blinds
        let sb_seat = (button + 1) % self.n;
        let bb_seat = (button + 2) % self.n;
        let sb_amt = self.sb.min(players[sb_seat].stack);
        players[sb_seat].stack -= sb_amt;
        players[sb_seat].bet += sb_amt;
        players[sb_seat].cont += sb_amt;
        if players[sb_seat].stack == 0 && sb_amt > 0 {
            players[sb_seat].status = "allin".into();
        }
        let bb_amt = self.bb.min(players[bb_seat].stack);
        players[bb_seat].stack -= bb_amt;
        players[bb_seat].bet += bb_amt;
        players[bb_seat].cont += bb_amt;
        if players[bb_seat].stack == 0 && bb_amt > 0 {
            players[bb_seat].status = "allin".into();
        }

        let current_bet = self.bb;
        let pot: i32 = players.iter().map(|p| p.cont).sum();

        Ok(GameState {
            button,
            round_label: "Preflop".into(),
            board,
            undealt,
            players,
            current_bet,
            min_raise: self.bb,
            tau: 0,
            next_to_act: Some((button + 3) % self.n),
            step_idx: 0,
            pot,
            sb: self.sb,
            bb: self.bb,
            actions_log: vec![],
        })
    }

    /// Static helper: perform a step on a provided mutable state (no &self borrow!)
    fn step_on_internal(
        n: usize,
        s: &mut GameState,
        a: &Action,
    ) -> PyResult<(bool, Option<Vec<i32>>, Option<(usize, i32, i32, i32)>, u64)> {
        let i = s
            .next_to_act
            .ok_or_else(|| PyValueError::new_err("no next_to_act"))?;
        if s.players[i].status != "active" {
            return Err(PyValueError::new_err("player not active"));
        }
        s.step_idx += 1;

        let mut changed: u64 = 0;

        let advance_next = |s: &mut GameState, i: usize, n: usize| {
            let mut j = (i + 1) % n;
            for _ in 0..n {
                let pj = &s.players[j];
                if pj.status == "active" {
                    let owej = (s.current_bet - pj.bet).max(0);
                    if pj.rho < s.tau || owej > 0 {
                        s.next_to_act = Some(j);
                        return;
                    }
                }
                j = (j + 1) % n;
            }
            s.next_to_act = None;
        };
        let add_chips = |s: &mut GameState, idx: usize, amount: i32| -> PyResult<()> {
            if amount < 0 {
                return Err(PyValueError::new_err("negative amount"));
            }
            if s.players[idx].stack < amount {
                return Err(PyValueError::new_err("insufficient stack"));
            }
            s.players[idx].stack -= amount;
            s.players[idx].bet += amount;
            s.players[idx].cont += amount;
            Ok(())
        };

        let owe = (s.current_bet - s.players[i].bet).max(0);
        let b_old = s.current_bet;

        match a.kind {
            0 => {
                // FOLD
                changed |= 1 << i;
                s.players[i].status = "folded".into();
                s.players[i].rho = s.step_idx;
                advance_next(s, i, n);
            }
            1 => {
                // CHECK
                if owe != 0 {
                    return Err(PyValueError::new_err("cannot CHECK when owing"));
                }
                changed |= 1 << i;
                s.players[i].rho = s.step_idx;
                advance_next(s, i, n);
            }
            2 => {
                // CALL
                if owe <= 0 {
                    return Err(PyValueError::new_err("cannot CALL when owe==0"));
                }
                changed |= 1 << i;
                let call_amt = owe.min(s.players[i].stack);
                add_chips(s, i, call_amt)?;
                if s.players[i].stack == 0 {
                    s.players[i].status = "allin".into();
                }
                s.players[i].rho = s.step_idx;
                advance_next(s, i, n);
            }
            3 => {
                // RAISE_TO
                changed |= 1 << i;
                let raise_to = a
                    .amount
                    .ok_or_else(|| PyValueError::new_err("RAISE_TO requires amount"))?;
                if raise_to <= s.current_bet {
                    return Err(PyValueError::new_err("raise_to must exceed current_bet"));
                }
                let max_to = s.players[i].bet + s.players[i].stack;
                if raise_to > max_to {
                    return Err(PyValueError::new_err("raise exceeds max_to"));
                }
                let has_rr = (s.players[i].rho < s.tau) || (s.current_bet == 0);
                let required_min_to = if s.current_bet == 0 {
                    s.min_raise.max(1)
                } else {
                    s.current_bet + s.min_raise
                };
                if !has_rr && raise_to != max_to {
                    return Err(PyValueError::new_err(
                        "only all-in allowed; raise rights are closed",
                    ));
                } else if has_rr && !(raise_to >= required_min_to || raise_to == max_to) {
                    return Err(PyValueError::new_err("raise below required minimum"));
                }
                let delta = raise_to - s.players[i].bet;
                add_chips(s, i, delta)?;
                if s.players[i].stack == 0 {
                    s.players[i].status = "allin".into();
                }
                s.current_bet = raise_to;
                s.players[i].rho = s.step_idx;
                let full_inc = raise_to - b_old;
                if full_inc >= s.min_raise {
                    s.tau = s.step_idx;
                    s.min_raise = full_inc;
                    for j in 0..n {
                        if j != i && s.players[j].status == "active" {
                            changed |= 1 << j;
                            s.players[j].rho = -1_000_000_000;
                        }
                    }
                }
                advance_next(s, i, n);
            }
            _ => return Err(PyValueError::new_err("unknown action type")),
        }

        // log
        let aid = a.kind as i32;
        let rid = round_label_id(&s.round_label);
        let mut log_amt = 0i32;
        if a.kind == 3 {
            log_amt = s.current_bet;
        }
        s.actions_log.push((i, aid, log_amt, rid));

        // recompute pot/current_bet
        s.pot = s.players.iter().map(|pl| pl.cont).sum();
        s.current_bet = s.players.iter().map(|pl| pl.bet).max().unwrap_or(0);

        let (done, rewards, round_reset_mask) = advance_round_if_needed_internal(n, s)?;
        // Merge the round reset changes with action-specific changes
        changed |= round_reset_mask;
        let last_log = s.actions_log.last().cloned();
        Ok((done, rewards, last_log, changed))
    }
}

// ==============================
// Python module
// ==============================
#[pymodule]
fn nlhe_engine(_py: Python<'_>, m: &Bound<'_, PyModule>) -> PyResult<()> {
    // classes
    m.add_class::<Action>()?;
    m.add_class::<PlayerState>()?;
    m.add_class::<GameState>()?;
    m.add_class::<LegalActionInfo>()?;
    m.add_class::<PlayerDiff>()?;
    m.add_class::<StepDiff>()?;
    m.add_class::<NLHEngine>()?;

    // functions
    m.add_function(wrap_pyfunction!(rank_of, m)?)?;
    m.add_function(wrap_pyfunction!(suit_of, m)?)?;
    m.add_function(wrap_pyfunction!(make_deck, m)?)?;
    m.add_function(wrap_pyfunction!(action_type_id, m)?)?;
    m.add_function(wrap_pyfunction!(round_label_id, m)?)?;
    m.add_function(wrap_pyfunction!(best5_rank_from_7_py, m)?)?;

    // convenience
    let __all__ = vec![
        "Action",
        "PlayerState",
        "GameState",
        "LegalActionInfo",
        "PlayerDiff",
        "StepDiff",
        "NLHEngine",
        "rank_of",
        "suit_of",
        "make_deck",
        "action_type_id",
        "round_label_id",
        "best5_rank_from_7_py",
    ];
    m.add("__all__", __all__)?;
    Ok(())
}<|MERGE_RESOLUTION|>--- conflicted
+++ resolved
@@ -1205,10 +1205,6 @@
             for &c in &s2.board[board_len_before..] {
                 board_py.append(c)?;
             }
-<<<<<<< HEAD
-            // Reassign: #[pyo3(get, set)] returns a fresh list
-=======
->>>>>>> 739585d1
             py_state.setattr("board", board_py)?;
         }
 
